--- conflicted
+++ resolved
@@ -9,7 +9,6 @@
     """
     for files with names: output_energy_*.txt
     """
-<<<<<<< HEAD
     n_particles = get_number_particles(filename)
     data = np.loadtxt(filename, skiprows=1)
     alphas = data[0,:]
@@ -39,31 +38,4 @@
     alphas, energies1, n_particles = read_energy_from_file(filename)
     alphas, energies, n_particles = read_energy_from_file(filename, clip=True)
 
-    print(energies, energies1, sep="\n")
-=======
-    data = np.loadtxt(filename)
-    alpha = data[0,:]
-    energy = data[1:,:]
-    return alpha, energy
-
-
-def read_from_file_v2():
-    """
-    Not in use
-    """
-    alpha_impor, var_impor, exp_impor = np.loadtxt(fname="generated_data/output_importance.txt", skiprows=1, unpack=True)
-    alpha_brute, var_brute, exp_brute = np.loadtxt(fname="generated_data/output_bruteforce.txt", skiprows=1, unpack=True)
-
-    plt.figure()
-    plt.plot(alpha_impor, exp_impor, label="importance")
-    plt.plot(alpha_brute, exp_brute, label="brute force")
-    plt.xlabel("alpha")
-    plt.ylabel("energy")
-    plt.legend()
-    plt.show()
-
-
-if __name__ == "__main__":
-    #read_from_file()
-    data = read_energy_from_file("generated_data/output_energy_importance.txt")
->>>>>>> 8e81b280
+    print(energies, energies1, sep="\n")