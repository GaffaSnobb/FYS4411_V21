--- conflicted
+++ resolved
@@ -6,19 +6,6 @@
 
 all : main.out
 
-<<<<<<< HEAD
-main.out : VMC.o wave_function.o other_functions.o
-	g++ -std=c++17 -o run.out main.cpp VMC.o wave_function.o other_functions.o -O1 -larmadillo -fopenmp
-
-VMC.o : VMC.h VMC.cpp
-	g++ -c VMC.cpp -std=c++17 -O1
-
-wave_function.o : wave_function.h wave_function.cpp
-	g++ -c wave_function.cpp -std=c++17 -O1
-
-other_functions.o : other_functions.h other_functions.cpp
-	g++ -c other_functions.cpp -std=c++17 -O1
-=======
 main.out : $(OBJECTS)
 	$(COMPILER) $(FLAGS) $(OBJECTS) $(LIBRARIES) -o run.out main.cpp
 
@@ -33,7 +20,6 @@
 
 other_functions.o : other_functions.h other_functions.cpp
 	$(COMPILER) $(FLAGS) -c other_functions.cpp
->>>>>>> 729134cf
 
 valgrind : main.out
 	valgrind --tool=memcheck ./run.out
