--- conflicted
+++ resolved
@@ -150,11 +150,6 @@
     outfile << std::setw(20) << "variance_energy";
     outfile << std::setw(21) << "expected_energy\n";
 
-<<<<<<< HEAD
-    int end_iter = n_variations;
-
-    if ( !(gradient_stop == n_variations)){end_iter = gradient_stop;}
-=======
     for (int i = 0; i < n_variations; i++)
     {   /*
         Write data to file.
@@ -175,7 +170,6 @@
     outfile << std::setw(20) << "alpha";
     outfile << std::setw(20) << "variance_energy";
     outfile << std::setw(21) << "expected_energy\n";
->>>>>>> e72aa813
 
     for (int i = 0; i < end_iter; i++)
     {   /*
