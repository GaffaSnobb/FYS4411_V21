--- conflicted
+++ resolved
@@ -75,16 +75,7 @@
     #brute_and_importance(fname_brute=fname_brute_force, fname_importance=fname_importance)
     #gradient_descent(fname_gradient_descent)
 
-<<<<<<< HEAD
     brute_and_importance(fname_brute=fname_brute_force, fname_importance=fname_importance)
     gradient_descent(fname_gradient_descent)
     #local_energy_alpha(fname_brute_force, "brute_force")
-    #local_energy_alpha(fname_importance, "importance")
-=======
-    f_importance = f"{path}/output_importance_particles.txt"
-    f_brute_force = f"{path}/output_brute_force_particles.txt"
-    # local_energy_alpha(f_brute_force, "brute_force")
-    # local_energy_alpha(f_importance, "importance")
-    # local_energy_alpha(f"{path}/output_gradient_descent_particles.txt", "GD")
-    tmp_gd()
->>>>>>> 8e81b280
+    #local_energy_alpha(fname_importance, "importance")