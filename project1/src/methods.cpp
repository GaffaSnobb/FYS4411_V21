#include "methods.h"

BruteForce::BruteForce(
    const int n_dims_input,
    const int n_variations_input,
    const int n_mc_cycles_input,
    const int n_particles_input,
    arma::Col<double> alphas_input,
    const double brute_force_step_size_input
) : VMC(n_dims_input, n_variations_input, n_mc_cycles_input, n_particles_input, alphas_input),
    step_size(brute_force_step_size_input)
{   /*
    Class constructor.

    Parameters
    ----------
    n_dims_input : constant integer
        The number of spatial dimensions.

    n_variations_input : constant integer
        The number of variational parameters.

    n_mc_cycles_input : constant integer
        The number of Monte Carlo cycles per variational parameter.

    n_particles_input : constant integer
        The number of particles.

    alphas_input : armadillo column vector
        A linspace of the variational parameters.

    brute_force_step_size_input : constant double
        The step size for when new random positions are drawn for the
        brute force approach.
    */
}

void BruteForce::one_variation(int variation)
{   /*
    Perform calculations for a single variational parameter.

<<<<<<< HEAD
    std::chrono::steady_clock::time_point t1;
    std::chrono::steady_clock::time_point t2;
    std::chrono::duration<double> comp_time;

    for (int variation = 0; variation < n_variations; variation++)
    {
        t1 = std::chrono::steady_clock::now();
        one_variation(variation);
        e_expectations(variation) = energy_expectation;
        e_variances(variation) = energy_variance;
=======
    Parameters
    ----------
    variation : int
        Which iteration of variational parameter alpha.
    */
>>>>>>> e72aa813

    double alpha = alphas(variation);
    int acceptance = 0;  // Debug.

    wave_current = 0;       // Reset wave function for each variation.
    energy_expectation = 0; // Reset for each variation.
    energy_variance = 0;    // Reset for each variation. NB: Variable not inside parallel region.
    energy_expectation_squared = 0;

    for (particle = 0; particle < n_particles; particle++)
    {   /*
        Iterate over all particles.  In this loop, all current
        positions are calulated along with the current wave
        functions.
        */
        for (dim = 0; dim < n_dims; dim++)
        {   /*
            Set initial values.
            */
            pos_current(dim, particle) = step_size*(uniform(engine) - 0.5);
        }
        wave_current += wave_function_exponent_ptr(
            pos_current.col(particle),  // Position of one particle.
            alpha,
            beta
        );
    }
    
    #pragma omp parallel for \
        private(mc, particle, dim, particle_inner) \
        private(wave_new, exponential_diff) \
        firstprivate(wave_current, local_energy) \
        firstprivate(pos_new, pos_current) \
        reduction(+:acceptance, energy_expectation, energy_expectation_squared)
    for (mc = 0; mc < n_mc_cycles; mc++)
    {   /*
        Run over all Monte Carlo cycles.
        */
        for (particle = 0; particle < n_particles; particle++)
        {   /*
            Iterate over all particles.  In this loop, new
            proposed positions and wave functions are
            calculated.
            */
            for (dim = 0; dim < n_dims; dim++)
            {   /*
                Set new values.
                */
                pos_new(dim, particle) = pos_current(dim, particle) + step_size*(uniform(engine) - 0.5);
            }

            wave_new = 0;   // Overwrite the new wave func from previous particle step.
            for (particle_inner = 0; particle_inner < n_particles; particle_inner++)
            {   /*
                After moving one particle, the wave function is
                calculated based on all particle positions.
                */
                wave_new += wave_function_exponent_ptr(
                        pos_new.col(particle_inner),  // Particle position.
                        alpha,
                        beta
                    );
            }

            exponential_diff = 2*(wave_new - wave_current);

            if (uniform(engine) < std::exp(exponential_diff))
            {   /*
                Perform the Metropolis algorithm.  To save one
                exponential calculation, the difference is taken
                of the exponents instead of the ratio of the
                exponentials. Marginally better...
                */
                acceptance++;    // Debug.
                for (dim = 0; dim < n_dims; dim++)
                {
                    pos_current(dim, particle) = pos_new(dim, particle);
                }
                wave_current = wave_new;

                local_energy = 0;   // Overwrite local energy from previous particle step.
                for (particle_inner = 0; particle_inner < n_particles; particle_inner++)
                {   /*
                    After moving one particle, the local energy is
                    calculated based on all particle positions.
                    */
                    local_energy += local_energy_ptr(
                        pos_current.col(particle_inner),
                        alpha,
                        beta
                    );
                }
            }

            energy_expectation += local_energy;
            energy_expectation_squared += local_energy*local_energy;
        }
        energies(mc, variation) = local_energy;
    }

    energy_expectation /= n_mc_cycles;
    energy_expectation_squared /= n_mc_cycles;
    energy_variance = energy_expectation_squared
        - energy_expectation*energy_expectation/n_particles;

    acceptances(variation) = acceptance;    // Debug.

    //std::cout << "alpha:    " << alpha  << std::endl;
    //std::cout << "<E^2>:    " << energy_expectation_squared <<std::endl;
    //std::cout << "<E>^2:    " << energy_expectation*energy_expectation << std::endl;
    //std::cout << "sigma^2:  " << energy_variance << std::endl;
    //std::cout << "" << std::endl;

}

ImportanceSampling::ImportanceSampling(
    const int n_dims_input,
    const int n_variations_input,
    const int n_mc_cycles_input,
    const int n_particles_input,
    arma::Col<double> alphas_input,
    const double importance_time_step_input
) : VMC(n_dims_input, n_variations_input, n_mc_cycles_input, n_particles_input, alphas_input),
    time_step(importance_time_step_input)
{   /*
    Class constructor.

    Parameters
    ----------
    n_dims_input : constant integer
        The number of spatial dimensions.

    n_variations_input : constant integer
        The number of variational parameters.

    n_mc_cycles_input : constant integer
        The number of Monte Carlo cycles per variational parameter.

    n_particles_input : constant integer
        The number of particles.

    alphas_input : armadillo column vector
        A linspace of the variational parameters.

    importance_time_step_input : constant double

    */
}

void ImportanceSampling::one_variation(int variation)
{   /*
    Perform calculations for a single variational parameter.

    Parameters
    ----------
    variation : int
        Which iteration of variational parameter alpha.
    */

    double alpha = alphas(variation);
    int acceptance = 0;  // Debug. Count the number of accepted steps.

    wave_current = 0;   // Reset wave function for each variation.
    energy_expectation = 0; // Reset for each variation.
    energy_variance = 0; // Reset for each variation.
    energy_expectation_squared = 0;

    // GD specifics.
    wave_derivative = 0;
    wave_derivative_expectation = 0;
    wave_times_energy_expectation = 0;
    // GD specifics end.

    for (particle = 0; particle < n_particles; particle++)
    {   /*
        Iterate over all particles.  In this loop, all current
        positions are calulated along with the current wave
        functions.
        */
        for (dim = 0; dim < n_dims; dim++)
        {   /*
            Set initial values.
            */
            pos_current(dim, particle) = normal(engine)*sqrt(time_step);
            qforce_current(dim, particle) = -4*alpha*pos_current(dim, particle);
        }
        wave_current += wave_function_exponent_ptr(
            pos_current.col(particle),  // Position of one particle.
            alpha,
            beta
        );
    }
    
    #pragma omp parallel for \
        private(mc, particle, dim, particle_inner) \
        private(wave_new, exponential_diff) \
        firstprivate(wave_current, local_energy) \
        firstprivate(pos_new, qforce_new, pos_current, qforce_current) \
        reduction(+:acceptance, energy_expectation, energy_expectation_squared)
    for (mc = 0; mc < n_mc_cycles; mc++)
    {   /*
        Run over all Monte Carlo cycles.
        */
        for (particle = 0; particle < n_particles; particle++)
        {   /*
            Iterate over all particles.  In this loop, new
            proposed positions and wave functions are
            calculated.
            */
            for (dim = 0; dim < n_dims; dim++)
            {   /*
                Set new values.
                */
                pos_new(dim, particle) = pos_current(dim, particle) +
                    diffusion_coeff*qforce_current(dim, particle)*time_step +
                    normal(engine)*sqrt(time_step);
                
                qforce_new(dim, particle) = -4*alpha*pos_new(dim, particle);
            }

            wave_new = 0;   // Overwrite the new wave func from previous particle step.
            for (particle_inner = 0; particle_inner < n_particles; particle_inner++)
            {   /*
                After moving one particle, the wave function is
                calculated based on all particle positions.
                */
                wave_new += wave_function_exponent_ptr(
                        pos_new.col(particle_inner),  // Particle position.
                        alpha,
                        beta
                    );
            }

            double greens_ratio = 0;
            for (int dim = 0; dim < n_dims; dim++)
            {   /*
                Calculate greens ratio for the acceptance
                criterion.
                */
                greens_ratio +=
                    0.5*(qforce_current(dim, particle) + qforce_new(dim, particle))
                    *(0.5*diffusion_coeff*time_step*
                    (qforce_current(dim, particle) - qforce_new(dim, particle))
                    - pos_new(dim, particle) + pos_current(dim, particle));
            }

            greens_ratio = exp(greens_ratio);
            exponential_diff = 2*(wave_new - wave_current);

            if (uniform(engine) < greens_ratio*std::exp(exponential_diff))
            {   /*
                Metropolis step with new acceptance criterion.
                */
                acceptance++;    // Debug.
                for (dim = 0; dim < n_dims; dim++)
                {
                    pos_current(dim, particle) = pos_new(dim, particle);
                    qforce_current(dim, particle) = qforce_new(dim, particle);
                }
                wave_current = wave_new;

                local_energy = 0;   // Overwrite local energy from previous particle step.
                for (particle_inner = 0; particle_inner < n_particles; particle_inner++)
                {   /*
                    After moving one particle, the local energy is
                    calculated based on all particle positions.
                    */
                    local_energy += local_energy_ptr(
                        pos_current.col(particle_inner),
                        alpha,
                        beta
                    );
                }

                wave_derivative = 0;
                for (particle_inner = 0; particle_inner < n_particles; particle_inner++)
                {   /*
                    Calculations needed for gradient descent.
                    */
                    wave_derivative += wave_function_3d_diff_wrt_alpha(
                        pos_current.col(particle_inner),
                        alpha,
                        beta
                    );
                }
            }

            wave_derivative_expectation += wave_derivative;
            wave_times_energy_expectation += wave_derivative*local_energy;
            energy_expectation += local_energy;
            energy_expectation_squared += local_energy*local_energy;
        }
        energies(mc, variation) = local_energy;
    }

    energy_expectation /= n_mc_cycles;
    energy_expectation_squared /= n_mc_cycles;
    energy_variance = energy_expectation_squared
        - energy_expectation*energy_expectation/n_particles;

    // GD specifics.
    wave_times_energy_expectation /= n_mc_cycles;
    wave_derivative_expectation /= n_mc_cycles;
    // GD specifics end.

    acceptances(variation) = acceptance;    // Debug.

    //std::cout << "alpha:    " << alpha  << std::endl;
    //std::cout << "<E^2>:    " << energy_expectation_squared <<std::endl;
    //std::cout << "<E>^2:    " << energy_expectation*energy_expectation << std::endl;
    //std::cout << "sigma^2:  " << energy_variance << std::endl;
    //std::cout << "" << std::endl;

}

GradientDescent::GradientDescent(
    const int n_dims_input,
    const int n_variations_input,
    const int n_mc_cycles_input,
    const int n_particles_input,
    const double importance_time_step_input,
    const double learning_rate_input,
    const double initial_alpha_input
) : ImportanceSampling(
        n_dims_input,
        n_variations_input,
        n_mc_cycles_input,
        n_particles_input,
        arma::linspace(0, 0, n_variations_input),   // Dummy input. Not in use.
        importance_time_step_input
    ),
    learning_rate(learning_rate_input),
    initial_alpha(initial_alpha_input)
{   /*
    Class constructor.

    Parameters
    ----------
    n_dims_input : constant integer
        The number of spatial dimensions.

    n_variations_input : constant integer
        The number of variational parameters.

    n_mc_cycles_input : constant integer
        The number of Monte Carlo cycles per variational parameter.

    n_particles_input : constant integer
        The number of particles.

    alphas_input : armadillo column vector
        A linspace of the variational parameters.

    importance_time_step_input : constant double

    */
}

void GradientDescent::solve()
{   /*
    Iterate over variational parameters.  Use gradient descent to
    efficiently calculate alphas.

    TODO: Add a cut-off for when the proposed new alpha is adequately
    close to the desired value.
    */
<<<<<<< HEAD

    wave_derivative_expectation = 0;
    wave_times_energy_expectation = 0;
    alphas(0) = 0.1; // Initial value.
    double learning_rate = 0.001;
    time_step = 0.05;
=======
    double learning_rate = 0.0001;
>>>>>>> e72aa813
    double energy_derivative = 0;
    alphas(0) = 0.1;

    #ifdef _OPENMP
        double t1;
        double t2;
        double comp_time;
    #else
        std::chrono::steady_clock::time_point t1;
        std::chrono::steady_clock::time_point t2;
        std::chrono::duration<double> comp_time;
    #endif

    for (int variation = 0; variation < n_variations - 1; variation++)
    {
        #ifdef _OPENMP
            t1 = omp_get_wtime();
        #else
            t1 = std::chrono::steady_clock::now();
        #endif
        one_variation(variation);
        e_expectations(variation) = energy_expectation;
        e_variances(variation) = energy_variance;

        energy_derivative = 2*(wave_times_energy_expectation - wave_derivative_expectation*energy_expectation/n_particles);
        
        std::cout << "variation : " << std::setw(3) <<  variation;
        std::cout << ", alpha: " << std::setw(10) << alphas(variation);
        // std::cout << ", energy: " << energy_expectation;
        std::cout << ", acceptance: " << std::setw(7) << acceptances(variation)/(n_mc_cycles*n_particles);

        #ifdef _OPENMP
            t2 = omp_get_wtime();
            comp_time = t2 - t1;
            std::cout << ",  time : " << comp_time << "s" << std::endl;
        #else
            t2 = std::chrono::steady_clock::now();
            comp_time = std::chrono::duration_cast<std::chrono::duration<double> >(t2 - t1);
            std::cout << ",  time : " << comp_time.count() << "s" << std::endl;
        #endif

        alphas(variation + 1) = alphas(variation) - learning_rate*energy_derivative;

<<<<<<< HEAD
        if ( std::abs(alphas(variation + 1) - alphas(variation) ) < 1e-4){
            break;
        }
        //std::cout << variation << std::endl;
        gradient_stop = variation;

        // std::cout << "energy_expectation: " << energy_expectation << std::endl;
        // std::cout << "wave_derivative_expectation: " << wave_derivative_expectation << std::endl;
        // std::cout << "wave_derivative_expectation*energy_expectation: " << wave_derivative_expectation*energy_expectation << std::endl;
        // std::cout << "wave_times_energy_expectation: " << wave_times_energy_expectation << std::endl;
        // std::cout << "energy_derivative: " << energy_derivative << std::endl;
        // std::cout << "wave_derivative: " << wave_derivative << std::endl;
        // std::cout << "alpha: " << alphas(variation) << std::endl;
        // std::cout << "\n";
=======
        std::cout << "energy_expectation: " << energy_expectation << std::endl;
        std::cout << "wave_derivative_expectation: " << wave_derivative_expectation << std::endl;
        std::cout << "wave_derivative_expectation*energy_expectation/n_particles: " << wave_derivative_expectation*energy_expectation/n_particles << std::endl;
        std::cout << "wave_times_energy_expectation: " << wave_times_energy_expectation << std::endl;
        std::cout << "energy_derivative: " << energy_derivative << std::endl;
        std::cout << "wave_derivative: " << wave_derivative << std::endl;
        std::cout << "alpha: " << alphas(variation) << std::endl;
        std::cout << "\n";
>>>>>>> e72aa813
    }
}<|MERGE_RESOLUTION|>--- conflicted
+++ resolved
@@ -39,24 +39,11 @@
 {   /*
     Perform calculations for a single variational parameter.
 
-<<<<<<< HEAD
-    std::chrono::steady_clock::time_point t1;
-    std::chrono::steady_clock::time_point t2;
-    std::chrono::duration<double> comp_time;
-
-    for (int variation = 0; variation < n_variations; variation++)
-    {
-        t1 = std::chrono::steady_clock::now();
-        one_variation(variation);
-        e_expectations(variation) = energy_expectation;
-        e_variances(variation) = energy_variance;
-=======
     Parameters
     ----------
     variation : int
         Which iteration of variational parameter alpha.
     */
->>>>>>> e72aa813
 
     double alpha = alphas(variation);
     int acceptance = 0;  // Debug.
@@ -423,16 +410,7 @@
     TODO: Add a cut-off for when the proposed new alpha is adequately
     close to the desired value.
     */
-<<<<<<< HEAD
-
-    wave_derivative_expectation = 0;
-    wave_times_energy_expectation = 0;
-    alphas(0) = 0.1; // Initial value.
-    double learning_rate = 0.001;
-    time_step = 0.05;
-=======
     double learning_rate = 0.0001;
->>>>>>> e72aa813
     double energy_derivative = 0;
     alphas(0) = 0.1;
 
@@ -476,22 +454,6 @@
 
         alphas(variation + 1) = alphas(variation) - learning_rate*energy_derivative;
 
-<<<<<<< HEAD
-        if ( std::abs(alphas(variation + 1) - alphas(variation) ) < 1e-4){
-            break;
-        }
-        //std::cout << variation << std::endl;
-        gradient_stop = variation;
-
-        // std::cout << "energy_expectation: " << energy_expectation << std::endl;
-        // std::cout << "wave_derivative_expectation: " << wave_derivative_expectation << std::endl;
-        // std::cout << "wave_derivative_expectation*energy_expectation: " << wave_derivative_expectation*energy_expectation << std::endl;
-        // std::cout << "wave_times_energy_expectation: " << wave_times_energy_expectation << std::endl;
-        // std::cout << "energy_derivative: " << energy_derivative << std::endl;
-        // std::cout << "wave_derivative: " << wave_derivative << std::endl;
-        // std::cout << "alpha: " << alphas(variation) << std::endl;
-        // std::cout << "\n";
-=======
         std::cout << "energy_expectation: " << energy_expectation << std::endl;
         std::cout << "wave_derivative_expectation: " << wave_derivative_expectation << std::endl;
         std::cout << "wave_derivative_expectation*energy_expectation/n_particles: " << wave_derivative_expectation*energy_expectation/n_particles << std::endl;
@@ -500,6 +462,5 @@
         std::cout << "wave_derivative: " << wave_derivative << std::endl;
         std::cout << "alpha: " << alphas(variation) << std::endl;
         std::cout << "\n";
->>>>>>> e72aa813
     }
 }