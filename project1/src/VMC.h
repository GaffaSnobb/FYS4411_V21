--- conflicted
+++ resolved
@@ -44,17 +44,6 @@
         int mc;             // Index for MC loop.
         int dim;            // Index for dimension loops.
 
-<<<<<<< HEAD
-        int gradient_stop = n_variations;  // Last variation in gradient descent.
-
-        arma::Mat<double> pos_new = arma::Mat<double>(n_dims, n_particles);         // Proposed new position.
-        arma::Mat<double> pos_current = arma::Mat<double>(n_dims, n_particles);     // Current position.
-        arma::Col<double> e_variances = arma::Col<double>(n_variations);            // Energy variances.
-        arma::Col<double> e_expectations = arma::Col<double>(n_variations);         // Energy expectation values.
-        arma::Col<double> alphas = arma::Col<double>(n_variations);                 // Variational parameter.
-        arma::Mat<double> qforce_current = arma::Mat<double>(n_dims, n_particles);  // Current quantum force.
-        arma::Mat<double> qforce_new = arma::Mat<double>(n_dims, n_particles);      // New quantum force.
-=======
         // Moved initialization to class constructor.
         arma::Mat<double> pos_new;       // Proposed new position.
         arma::Mat<double> pos_current;   // Current position.
@@ -63,7 +52,6 @@
         arma::Col<double> alphas;        // Variational parameter.
         arma::Mat<double> qforce_current;// Current quantum force.
         arma::Mat<double> qforce_new;    // New quantum force.
->>>>>>> e72aa813
 
         arma::Row<double> test_local;    // Temporary
         arma::Mat<double> energies;
